const path = require("path");
const JSONDatabase = require("./database/jsonDatabase");
const DatabaseTypes = require("./database/types");
const Api = require("./net/api");
const PluginManager = require("./plugin/pluginManager");
const ConfigFile = require("./utils/configFile");

/**
 * This core class manages all the subsystems for IJO.
 */
class Core {
	/**
	 * On creation the instances of the static, meaning independent of user input, subsytems are created and added to 
	 * the core. For some subsystem static parameters are also supplied.
	 */
	constructor() {
		this.api = new Api();
		this.config = new ConfigFile(path.join(this.root, "./config.json"), {defaults: {
			api: {port: 8080},
			database: {type: "json", path: "./data/"},
			plugins: {path: "./plugins/"}
		}});
		this.databaseTypes = new DatabaseTypes();
		this.pluginManager = new PluginManager();
	}

<<<<<<< HEAD
=======
	/**
	 * Returns the root for IJO.
	 * TODO: Root will be inaccurate if ijo is not started using npm start.
	 * @returns {String} The root for IJO.
	 */
>>>>>>> 20e51fac
	get root() {
		return path.join(path.dirname(require.main.filename), "../");
	}
	
	/**
	 * Initializes all subsystems for IJO.
	 * @returns {Promise} A promise that resolves after initialization.
	 */
	async initialize() {
		await this.config.load();
		this.api.initialize();
		await this.pluginManager.initialize(this.config.get("plugins"), {root: this.root});
		this.databaseTypes.register("json", JSONDatabase);
		this.database = this.databaseTypes.getDatabase(this.config.get("database"), {root: this.root});
	}

	/**
	 * Starts IJO.
	 * @returns {Promise} A promise that resolves when IJO has started.
	 */
	async start() {
		await this.database.load();
		await this.api.startServer({port: this.config.get("api").port});
	}

	/**
	 * Stops IJO.
	 * @returns {Promise} A promise that resolves when IJO has stopped.
	 */
	async stop() {
		await this.api.closeServer();
		await this.database.close();
	}
}

module.exports = Core;<|MERGE_RESOLUTION|>--- conflicted
+++ resolved
@@ -24,14 +24,10 @@
 		this.pluginManager = new PluginManager();
 	}
 
-<<<<<<< HEAD
-=======
 	/**
 	 * Returns the root for IJO.
-	 * TODO: Root will be inaccurate if ijo is not started using npm start.
 	 * @returns {String} The root for IJO.
 	 */
->>>>>>> 20e51fac
 	get root() {
 		return path.join(path.dirname(require.main.filename), "../");
 	}
